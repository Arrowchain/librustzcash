--- conflicted
+++ resolved
@@ -1,14 +1,9 @@
 //! Zcash global and per-network constants.
 
 pub mod mainnet;
-<<<<<<< HEAD
+pub mod regtest;
 pub mod testnet;
-pub mod regtest;
 
 pub const SPROUT_CONSENSUS_BRANCH_ID: u32 = 0;
 pub const OVERWINTER_CONSENSUS_BRANCH_ID: u32 = 0x5ba8_1b19;
-pub const SAPLING_CONSENSUS_BRANCH_ID: u32 = 0x76b8_09bb;
-=======
-pub mod regtest;
-pub mod testnet;
->>>>>>> 41d9f293
+pub const SAPLING_CONSENSUS_BRANCH_ID: u32 = 0x76b8_09bb;