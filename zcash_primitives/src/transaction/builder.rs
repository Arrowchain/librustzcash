//! Structs for building transactions.

use crate::zip32::ExtendedSpendingKey;
use crate::{
    jubjub::fs::Fs,
    primitives::{Diversifier, Note, PaymentAddress},
};
use ff::Field;
use pairing::bls12_381::{Bls12, Fr};
use rand::{rngs::OsRng, seq::SliceRandom, CryptoRng, RngCore};
<<<<<<< HEAD
use std::error;
use std::fmt;
use zip32::ExtendedSpendingKey;
=======
>>>>>>> 41d9f293

use crate::{
    consensus,
    keys::OutgoingViewingKey,
    legacy::TransparentAddress,
    merkle_tree::MerklePath,
    note_encryption::{generate_esk, Memo, SaplingNoteEncryption},
    prover::TxProver,
    redjubjub::PrivateKey,
    sapling::{spend_sig, Node},
    transaction::{
        components::{amount::DEFAULT_FEE, Amount, OutputDescription, SpendDescription, TxOut},
        signature_hash_data, Transaction, TransactionData, SIGHASH_ALL,
    },
    JUBJUB,
};

#[cfg(feature = "transparent-inputs")]
use crate::{
    legacy::Script,
    transaction::components::{OutPoint, TxIn},
};

const DEFAULT_TX_EXPIRY_DELTA: u32 = 20;

/// If there are any shielded inputs, always have at least two shielded outputs, padding
/// with dummy outputs if necessary. See https://github.com/zcash/zcash/issues/3615
const MIN_SHIELDED_OUTPUTS: usize = 2;

#[derive(Debug, PartialEq)]
pub enum Error {
    AnchorMismatch,
    BindingSig,
    ChangeIsNegative(Amount),
    InvalidAddress,
    InvalidAmount,
    NoChangeAddress,
    SpendProof,
}

impl fmt::Display for Error {
    fn fmt(&self, f: &mut fmt::Formatter) -> fmt::Result {
        match self {
            Error::AnchorMismatch => {
                write!(f, "Anchor mismatch (anchors for all spends must be equal)")
            }
            Error::BindingSig => write!(f, "Failed to create bindingSig"),
            Error::ChangeIsNegative(amount) => {
                write!(f, "Change is negative ({:?} zatoshis)", amount)
            }
            Error::InvalidAddress => write!(f, "Invalid address"),
            Error::InvalidAmount => write!(f, "Invalid amount"),
            Error::InvalidWitness => write!(f, "Invalid note witness"),
            Error::NoChangeAddress => write!(f, "No change address specified or discoverable"),
            Error::SpendProof => write!(f, "Failed to create Sapling spend proof"),
        }
    }
}

impl error::Error for Error {}

struct SpendDescriptionInfo {
    extsk: ExtendedSpendingKey,
    diversifier: Diversifier,
    note: Note<Bls12>,
    alpha: Fs,
    merkle_path: MerklePath<Node>,
}

pub struct SaplingOutput {
    ovk: OutgoingViewingKey,
    to: PaymentAddress<Bls12>,
    note: Note<Bls12>,
    memo: Memo,
}

impl SaplingOutput {
    pub fn new<R: RngCore + CryptoRng>(
        rng: &mut R,
        ovk: OutgoingViewingKey,
        to: PaymentAddress<Bls12>,
        value: Amount,
        memo: Option<Memo>,
    ) -> Result<Self, Error> {
        let g_d = match to.g_d(&JUBJUB) {
            Some(g_d) => g_d,
            None => return Err(Error::InvalidAddress),
        };
        if value.is_negative() {
            return Err(Error::InvalidAmount);
        }

        let rcm = Fs::random(rng);

        let note = Note {
            g_d,
            pk_d: to.pk_d().clone(),
            value: value.into(),
            r: rcm,
        };

        Ok(SaplingOutput {
            ovk,
            to,
            note,
            memo: memo.unwrap_or_default(),
        })
    }

    pub fn build<P: TxProver, R: RngCore + CryptoRng>(
        self,
        prover: &P,
        ctx: &mut P::SaplingProvingContext,
        rng: &mut R,
    ) -> OutputDescription {
        let encryptor = SaplingNoteEncryption::new(
            self.ovk,
            self.note.clone(),
            self.to.clone(),
            self.memo,
            rng,
        );

        let (zkproof, cv) = prover.output_proof(
            ctx,
            encryptor.esk().clone(),
            self.to,
            self.note.r,
            self.note.value,
        );

        let cmu = self.note.cm(&JUBJUB);

        let enc_ciphertext = encryptor.encrypt_note_plaintext();
        let out_ciphertext = encryptor.encrypt_outgoing_plaintext(&cv, &cmu);

        let ephemeral_key = encryptor.epk().clone().into();

        OutputDescription {
            cv,
            cmu,
            ephemeral_key,
            enc_ciphertext,
            out_ciphertext,
            zkproof,
        }
    }
}

#[cfg(feature = "transparent-inputs")]
struct TransparentInputInfo {
    sk: secp256k1::SecretKey,
    pubkey: [u8; secp256k1::constants::PUBLIC_KEY_SIZE],
    coin: TxOut,
}

#[cfg(feature = "transparent-inputs")]
struct TransparentInputs {
    secp: secp256k1::Secp256k1<secp256k1::SignOnly>,
    inputs: Vec<TransparentInputInfo>,
}

#[cfg(feature = "transparent-inputs")]
impl Default for TransparentInputs {
    fn default() -> Self {
        TransparentInputs {
            secp: secp256k1::Secp256k1::gen_new(),
            inputs: Default::default(),
        }
    }
}

#[cfg(not(feature = "transparent-inputs"))]
#[derive(Default)]
struct TransparentInputs;

impl TransparentInputs {
<<<<<<< HEAD
    fn input_sum(&self) -> Amount {
=======
    #[cfg(feature = "transparent-inputs")]
    fn push(
        &mut self,
        mtx: &mut TransactionData,
        sk: secp256k1::SecretKey,
        utxo: OutPoint,
        coin: TxOut,
    ) -> Result<(), Error> {
        if coin.value.is_negative() {
            return Err(Error::InvalidAmount);
        }

        let pubkey = secp256k1::PublicKey::from_secret_key(&self.secp, &sk).serialize();
        match coin.script_pubkey.address() {
            Some(TransparentAddress::PublicKey(hash)) => {
                use ripemd160::Ripemd160;
                use sha2::{Digest, Sha256};

                if &hash[..] != &Ripemd160::digest(&Sha256::digest(&pubkey))[..] {
                    return Err(Error::InvalidAddress);
                }
            }
            _ => return Err(Error::InvalidAddress),
        }

        mtx.vin.push(TxIn::new(utxo));
        self.inputs.push(TransparentInputInfo { sk, pubkey, coin });

        Ok(())
    }

    fn value_sum(&self) -> Amount {
>>>>>>> 41d9f293
        #[cfg(feature = "transparent-inputs")]
        {
            self.inputs
                .iter()
                .map(|input| input.coin.value)
                .sum::<Amount>()
        }

        #[cfg(not(feature = "transparent-inputs"))]
        {
            Amount::zero()
        }
    }
<<<<<<< HEAD
=======

    #[cfg(feature = "transparent-inputs")]
    fn apply_signatures(
        &self,
        mtx: &mut TransactionData,
        consensus_branch_id: consensus::BranchId,
    ) {
        let mut sighash = [0u8; 32];
        for (i, info) in self.inputs.iter().enumerate() {
            sighash.copy_from_slice(&signature_hash_data(
                mtx,
                consensus_branch_id,
                SIGHASH_ALL,
                Some((i, &info.coin.script_pubkey, info.coin.value)),
            ));

            let msg = secp256k1::Message::from_slice(&sighash).expect("32 bytes");
            let sig = self.secp.sign(&msg, &info.sk);

            // Signature has to have "SIGHASH_ALL" appended to it
            let mut sig_bytes: Vec<u8> = sig.serialize_der()[..].to_vec();
            sig_bytes.extend(&[SIGHASH_ALL as u8]);

            // P2PKH scriptSig
            mtx.vin[i].script_sig = Script::default() << &sig_bytes[..] << &info.pubkey[..];
        }
    }

    #[cfg(not(feature = "transparent-inputs"))]
    fn apply_signatures(&self, _: &mut TransactionData, _: consensus::BranchId) {}
>>>>>>> 41d9f293
}

/// Metadata about a transaction created by a [`Builder`].
#[derive(Debug, PartialEq)]
pub struct TransactionMetadata {
    spend_indices: Vec<usize>,
    output_indices: Vec<usize>,
}

impl TransactionMetadata {
    fn new() -> Self {
        TransactionMetadata {
            spend_indices: vec![],
            output_indices: vec![],
        }
    }

    /// Returns the index within the transaction of the [`SpendDescription`] corresponding
    /// to the `n`-th call to [`Builder::add_sapling_spend`].
    ///
    /// Note positions are randomized when building transactions for indistinguishability.
    /// This means that the transaction consumer cannot assume that e.g. the first spend
    /// they added (via the first call to [`Builder::add_sapling_spend`]) is the first
    /// [`SpendDescription`] in the transaction.
    pub fn spend_index(&self, n: usize) -> Option<usize> {
        self.spend_indices.get(n).copied()
    }

    /// Returns the index within the transaction of the [`OutputDescription`] corresponding
    /// to the `n`-th call to [`Builder::add_sapling_output`].
    ///
    /// Note positions are randomized when building transactions for indistinguishability.
    /// This means that the transaction consumer cannot assume that e.g. the first output
    /// they added (via the first call to [`Builder::add_sapling_output`]) is the first
    /// [`OutputDescription`] in the transaction.
    pub fn output_index(&self, n: usize) -> Option<usize> {
        self.output_indices.get(n).copied()
    }
}

/// Generates a [`Transaction`] from its inputs and outputs.
pub struct Builder<R: RngCore + CryptoRng> {
    rng: R,
    mtx: TransactionData,
    fee: Amount,
    anchor: Option<Fr>,
    spends: Vec<SpendDescriptionInfo>,
    outputs: Vec<SaplingOutput>,
<<<<<<< HEAD
    legacy: TransparentInputs,
=======
    transparent_inputs: TransparentInputs,
>>>>>>> 41d9f293
    change_address: Option<(OutgoingViewingKey, PaymentAddress<Bls12>)>,
}

impl Builder<OsRng> {
    /// Creates a new `Builder` targeted for inclusion in the block with the given height,
    /// using default values for general transaction fields and the default OS random.
    ///
    /// # Default values
    ///
    /// The expiry height will be set to the given height plus the default transaction
    /// expiry delta (20 blocks).
    ///
    /// The fee will be set to the default fee (0.0001 ZEC).
    pub fn new(height: u32) -> Self {
        Builder::new_with_rng(height, OsRng)
    }
}

impl<R: RngCore + CryptoRng> Builder<R> {
    /// Creates a new `Builder` targeted for inclusion in the block with the given height
    /// and randomness source, using default values for general transaction fields.
    ///
    /// # Default values
    ///
    /// The expiry height will be set to the given height plus the default transaction
    /// expiry delta (20 blocks).
    ///
    /// The fee will be set to the default fee (0.0001 ZEC).
    pub fn new_with_rng(height: u32, rng: R) -> Builder<R> {
        let mut mtx = TransactionData::new();
        mtx.expiry_height = height + DEFAULT_TX_EXPIRY_DELTA;

        Builder {
            rng,
            mtx,
            fee: DEFAULT_FEE,
            anchor: None,
            spends: vec![],
            outputs: vec![],
<<<<<<< HEAD
            legacy: TransparentInputs::default(),
=======
            transparent_inputs: TransparentInputs::default(),
>>>>>>> 41d9f293
            change_address: None,
        }
    }

    /// Adds a Sapling note to be spent in this transaction.
    ///
    /// Returns an error if the given Merkle path does not have the same anchor as the
    /// paths for previous Sapling notes.
    pub fn add_sapling_spend(
        &mut self,
        extsk: ExtendedSpendingKey,
        diversifier: Diversifier,
        note: Note<Bls12>,
        merkle_path: MerklePath<Node>,
    ) -> Result<(), Error> {
        // Consistency check: all anchors must equal the first one
        let cm = Node::new(note.cm(&JUBJUB).into());
        if let Some(anchor) = self.anchor {
            let path_root: Fr = merkle_path.root(cm).into();
            if path_root != anchor {
                return Err(Error::AnchorMismatch);
            }
        } else {
            self.anchor = Some(merkle_path.root(cm).into())
        }

        let alpha = Fs::random(&mut self.rng);

        self.mtx.value_balance += Amount::from_u64(note.value).map_err(|_| Error::InvalidAmount)?;

        self.spends.push(SpendDescriptionInfo {
            extsk,
            diversifier,
            note,
            alpha,
            merkle_path,
        });

        Ok(())
    }

    /// Adds a Sapling address to send funds to.
    pub fn add_sapling_output(
        &mut self,
        ovk: OutgoingViewingKey,
        to: PaymentAddress<Bls12>,
        value: Amount,
        memo: Option<Memo>,
    ) -> Result<(), Error> {
        let output = SaplingOutput::new(&mut self.rng, ovk, to, value, memo)?;

        self.mtx.value_balance -= value;

        self.outputs.push(output);

        Ok(())
    }

    /// Adds a transparent coin to be spent in this transaction.
    #[cfg(feature = "transparent-inputs")]
    pub fn add_transparent_input(
        &mut self,
        sk: secp256k1::SecretKey,
        utxo: OutPoint,
        coin: TxOut,
    ) -> Result<(), Error> {
<<<<<<< HEAD
        if coin.value.is_negative() {
            return Err(Error::InvalidAmount);
        }

        let pubkey = secp256k1::PublicKey::from_secret_key(&self.legacy.secp, &sk).serialize();
        match coin.script_pubkey.address() {
            Some(TransparentAddress::PublicKey(hash)) => {
                use ripemd160::Ripemd160;
                use sha2::{Digest, Sha256};

                if &hash[..] != &Ripemd160::digest(&Sha256::digest(&pubkey))[..] {
                    return Err(Error::InvalidAddress);
                }
            }
            _ => return Err(Error::InvalidAddress),
        }

        self.mtx.vin.push(TxIn::new(utxo));
        self.legacy
            .inputs
            .push(TransparentInputInfo { sk, pubkey, coin });

        Ok(())
=======
        self.transparent_inputs.push(&mut self.mtx, sk, utxo, coin)
>>>>>>> 41d9f293
    }

    /// Adds a transparent address to send funds to.
    pub fn add_transparent_output(
        &mut self,
        to: &TransparentAddress,
        value: Amount,
    ) -> Result<(), Error> {
        if value.is_negative() {
            return Err(Error::InvalidAmount);
        }

        self.mtx.vout.push(TxOut {
            value,
            script_pubkey: to.script(),
        });

        Ok(())
    }

    /// Sets the Sapling address to which any change will be sent.
    ///
    /// By default, change is sent to the Sapling address corresponding to the first note
    /// being spent (i.e. the first call to [`Builder::add_sapling_spend`]).
    pub fn send_change_to(&mut self, ovk: OutgoingViewingKey, to: PaymentAddress<Bls12>) {
        self.change_address = Some((ovk, to));
    }

    /// Builds a transaction from the configured spends and outputs.
    ///
    /// Upon success, returns a tuple containing the final transaction, and the
    /// [`TransactionMetadata`] generated during the build process.
    ///
    /// `consensus_branch_id` must be valid for the block height that this transaction is
    /// targeting. An invalid `consensus_branch_id` will *not* result in an error from
    /// this function, and instead will generate a transaction that will be rejected by
    /// the network.
    pub fn build(
        mut self,
        consensus_branch_id: consensus::BranchId,
        prover: &impl TxProver,
    ) -> Result<(Transaction, TransactionMetadata), Error> {
        let mut tx_metadata = TransactionMetadata::new();

        //
        // Consistency checks
        //

        // Valid change
<<<<<<< HEAD
        let change = self.mtx.value_balance - self.fee + self.legacy.input_sum()
=======
        let change = self.mtx.value_balance - self.fee + self.transparent_inputs.value_sum()
>>>>>>> 41d9f293
            - self
                .mtx
                .vout
                .iter()
                .map(|output| output.value)
                .sum::<Amount>();
        if change.is_negative() {
            return Err(Error::ChangeIsNegative(change));
        }

        //
        // Change output
        //

        if change.is_positive() {
            // Send change to the specified change address. If no change address
            // was set, send change to the first Sapling address given as input.
            let change_address = if let Some(change_address) = self.change_address.take() {
                change_address
            } else if !self.spends.is_empty() {
                (
                    self.spends[0].extsk.expsk.ovk,
                    PaymentAddress::from_parts(
                        self.spends[0].diversifier,
                        self.spends[0].note.pk_d.clone(),
                    )
                    .ok_or(Error::InvalidAddress)?,
                )
            } else {
                return Err(Error::NoChangeAddress);
            };

            self.add_sapling_output(change_address.0, change_address.1, change, None)?;
        }

        //
        // Record initial positions of spends and outputs
        //
        let mut spends: Vec<_> = self.spends.into_iter().enumerate().collect();
        let mut outputs: Vec<_> = self
            .outputs
            .into_iter()
            .enumerate()
            .map(|(i, o)| Some((i, o)))
            .collect();

        //
        // Sapling spends and outputs
        //

        let mut ctx = prover.new_sapling_proving_context();

        // Pad Sapling outputs
        let orig_outputs_len = outputs.len();
        if !spends.is_empty() {
            while outputs.len() < MIN_SHIELDED_OUTPUTS {
                outputs.push(None);
            }
        }

        // Randomize order of inputs and outputs
        spends.shuffle(&mut self.rng);
        outputs.shuffle(&mut self.rng);
        tx_metadata.spend_indices.resize(spends.len(), 0);
        tx_metadata.output_indices.resize(orig_outputs_len, 0);

        // Record if we'll need a binding signature
        let binding_sig_needed = !spends.is_empty() || !outputs.is_empty();
<<<<<<< HEAD

        // Create Sapling SpendDescriptions
        if spends.len() > 0 {
            let anchor = self.anchor.expect("anchor was set if spends were added");
        
            for (i, (pos, spend)) in spends.iter().enumerate() {
                let proof_generation_key = spend.extsk.expsk.proof_generation_key(&JUBJUB);

                let mut nullifier = [0u8; 32];
                nullifier.copy_from_slice(&spend.note.nf(
                    &proof_generation_key.into_viewing_key(&JUBJUB),
                    spend.witness.position,
                    &JUBJUB,
                ));

                let (zkproof, cv, rk) = prover
                    .spend_proof(
                        &mut ctx,
                        proof_generation_key,
                        spend.diversifier,
                        spend.note.r,
                        spend.alpha,
                        spend.note.value,
                        anchor,
                        spend.witness.clone(),
                    )
                    .map_err(|()| Error::SpendProof)?;

                self.mtx.shielded_spends.push(SpendDescription {
                    cv,
                    anchor: anchor,
                    nullifier,
                    rk,
                    zkproof,
                    spend_auth_sig: None,
                });

=======

        // Create Sapling SpendDescriptions
        if !spends.is_empty() {
            let anchor = self.anchor.expect("anchor was set if spends were added");

            for (i, (pos, spend)) in spends.iter().enumerate() {
                let proof_generation_key = spend.extsk.expsk.proof_generation_key(&JUBJUB);

                let mut nullifier = [0u8; 32];
                nullifier.copy_from_slice(&spend.note.nf(
                    &proof_generation_key.to_viewing_key(&JUBJUB),
                    spend.merkle_path.position,
                    &JUBJUB,
                ));

                let (zkproof, cv, rk) = prover
                    .spend_proof(
                        &mut ctx,
                        proof_generation_key,
                        spend.diversifier,
                        spend.note.r,
                        spend.alpha,
                        spend.note.value,
                        anchor,
                        spend.merkle_path.clone(),
                    )
                    .map_err(|()| Error::SpendProof)?;

                self.mtx.shielded_spends.push(SpendDescription {
                    cv,
                    anchor,
                    nullifier,
                    rk,
                    zkproof,
                    spend_auth_sig: None,
                });

>>>>>>> 41d9f293
                // Record the post-randomized spend location
                tx_metadata.spend_indices[*pos] = i;
            }
        }

        // Create Sapling OutputDescriptions
        for (i, output) in outputs.into_iter().enumerate() {
            let output_desc = if let Some((pos, output)) = output {
                // Record the post-randomized output location
                tx_metadata.output_indices[pos] = i;

                output.build(prover, &mut ctx, &mut self.rng)
            } else {
                // This is a dummy output
                let (dummy_to, dummy_note) = {
                    let (diversifier, g_d) = {
                        let mut diversifier;
                        let g_d;
                        loop {
                            let mut d = [0; 11];
                            self.rng.fill_bytes(&mut d);
                            diversifier = Diversifier(d);
                            if let Some(val) = diversifier.g_d::<Bls12>(&JUBJUB) {
                                g_d = val;
                                break;
                            }
                        }
                        (diversifier, g_d)
                    };

                    let (pk_d, payment_address) = loop {
                        let dummy_ivk = Fs::random(&mut self.rng);
                        let pk_d = g_d.mul(dummy_ivk, &JUBJUB);
                        if let Some(addr) = PaymentAddress::from_parts(diversifier, pk_d.clone()) {
                            break (pk_d, addr);
                        }
                    };

                    (
                        payment_address,
                        Note {
                            g_d,
                            pk_d,
                            r: Fs::random(&mut self.rng),
                            value: 0,
                        },
                    )
                };

                let esk = generate_esk(&mut self.rng);
                let epk = dummy_note.g_d.mul(esk, &JUBJUB);

                let (zkproof, cv) =
                    prover.output_proof(&mut ctx, esk, dummy_to, dummy_note.r, dummy_note.value);

                let cmu = dummy_note.cm(&JUBJUB);

                let mut enc_ciphertext = [0u8; 580];
                let mut out_ciphertext = [0u8; 80];
                self.rng.fill_bytes(&mut enc_ciphertext[..]);
                self.rng.fill_bytes(&mut out_ciphertext[..]);

                OutputDescription {
                    cv,
                    cmu,
                    ephemeral_key: epk.into(),
                    enc_ciphertext,
                    out_ciphertext,
                    zkproof,
                }
            };

            self.mtx.shielded_outputs.push(output_desc);
        }

        //
        // Signatures
        //

        let mut sighash = [0u8; 32];
        sighash.copy_from_slice(&signature_hash_data(
            &self.mtx,
            consensus_branch_id,
            SIGHASH_ALL,
            None,
        ));

        // Create Sapling spendAuth and binding signatures
        for (i, (_, spend)) in spends.into_iter().enumerate() {
            self.mtx.shielded_spends[i].spend_auth_sig = Some(spend_sig(
                PrivateKey(spend.extsk.expsk.ask),
                spend.alpha,
                &sighash,
                &mut self.rng,
                &JUBJUB,
            ));
        }

        // Add a binding signature if needed
        if binding_sig_needed {
            self.mtx.binding_sig = Some(
                prover
                    .binding_sig(&mut ctx, self.mtx.value_balance, &sighash)
                    .map_err(|()| Error::BindingSig)?,
            );
        } else {
            self.mtx.binding_sig = None;
        }

        // Transparent signatures
<<<<<<< HEAD
        #[cfg(feature = "transparent-inputs")]
        {
            for (i, info) in self.legacy.inputs.iter().enumerate() {
                sighash.copy_from_slice(&signature_hash_data(
                    &self.mtx,
                    consensus_branch_id,
                    SIGHASH_ALL,
                    Some((i, &info.coin.script_pubkey, info.coin.value)),
                ));

                let msg = secp256k1::Message::from_slice(&sighash).expect("32 bytes");
                let sig = self.legacy.secp.sign(&msg, &info.sk);

                // Signature has to have "SIGHASH_ALL" appended to it
                let mut sig_bytes: Vec<u8> = sig.serialize_der()[..].to_vec();
                sig_bytes.extend(&[SIGHASH_ALL as u8]);

                // P2PKH scriptSig
                self.mtx.vin[i].script_sig =
                    Script::default() << &sig_bytes[..] << &info.pubkey[..];
            }
        }
=======
        self.transparent_inputs
            .apply_signatures(&mut self.mtx, consensus_branch_id);
>>>>>>> 41d9f293

        Ok((
            self.mtx.freeze().expect("Transaction should be complete"),
            tx_metadata,
        ))
    }
}

#[cfg(test)]
mod tests {
    use ff::{Field, PrimeField};
    use rand_core::OsRng;

    use crate::jubjub::fs::Fs;

    use super::{Builder, Error};
    use crate::{
        consensus,
        legacy::TransparentAddress,
        merkle_tree::{CommitmentTree, IncrementalWitness},
        prover::mock::MockTxProver,
        sapling::Node,
        transaction::components::Amount,
        zip32::{ExtendedFullViewingKey, ExtendedSpendingKey},
        JUBJUB,
    };

    #[test]
    fn fails_on_negative_output() {
        let extsk = ExtendedSpendingKey::master(&[]);
        let extfvk = ExtendedFullViewingKey::from(&extsk);
        let ovk = extfvk.fvk.ovk;
        let to = extfvk.default_address().unwrap().1;

        let mut builder = Builder::new(0);
        assert_eq!(
            builder.add_sapling_output(ovk, to, Amount::from_i64(-1).unwrap(), None),
            Err(Error::InvalidAmount)
        );
    }

    #[cfg(feature = "transparent-inputs")]
    #[test]
    fn binding_sig_absent_if_no_shielded_spend_or_output() {
        use crate::transaction::{
            builder::{self, TransparentInputs},
            TransactionData,
        };

        // Create a builder with 0 fee, so we can construct t outputs
        let mut builder = builder::Builder {
            rng: OsRng,
            mtx: TransactionData::new(),
            fee: Amount::zero(),
            anchor: None,
            spends: vec![],
            outputs: vec![],
            transparent_inputs: TransparentInputs::default(),
            change_address: None,
        };

        // Create a tx with only t output. No binding_sig should be present
        builder
            .add_transparent_output(&TransparentAddress::PublicKey([0; 20]), Amount::zero())
            .unwrap();

        let (tx, _) = builder
            .build(consensus::BranchId::Sapling, &MockTxProver)
            .unwrap();
        // No binding signature, because only t input and outputs
        assert!(tx.binding_sig.is_none());
    }

    #[test]
    fn binding_sig_absent_if_no_shielded_spend_or_output() {
        use crate::transaction::{
            builder::{self, TransparentInputs},
            TransactionData,
        };

        // Create a builder with 0 fee, so we can construct t outputs
        let mut builder = builder::Builder {
            rng: OsRng,
            mtx: TransactionData::new(),
            fee: Amount::zero(),
            anchor: None,
            spends: vec![],
            outputs: vec![],
            transparent_inputs: TransparentInputs::default(),
            change_address: None,
        };

        // Create a tx with only t output. No binding_sig should be present
        builder
            .add_transparent_output(&TransparentAddress::PublicKey([0; 20]), Amount::zero())
            .unwrap();

        let (tx, _) = builder
            .build(consensus::BranchId::Sapling, &MockTxProver)
            .unwrap();
        // No binding signature, because only t input and outputs
        assert!(tx.binding_sig.is_none());
    }

    #[test]
    fn binding_sig_present_if_shielded_spend() {
        let extsk = ExtendedSpendingKey::master(&[]);
        let extfvk = ExtendedFullViewingKey::from(&extsk);
        let to = extfvk.default_address().unwrap().1;

        let mut rng = OsRng;

        let note1 = to
            .create_note(50000, Fs::random(&mut rng), &JUBJUB)
            .unwrap();
        let cm1 = Node::new(note1.cm(&JUBJUB).to_repr());
        let mut tree = CommitmentTree::new();
        tree.append(cm1).unwrap();
        let witness1 = IncrementalWitness::from_tree(&tree);

        let mut builder = Builder::new(0);

        // Create a tx with a sapling spend. binding_sig should be present
        builder
            .add_sapling_spend(
                extsk.clone(),
                *to.diversifier(),
                note1.clone(),
                witness1.path().unwrap(),
            )
            .unwrap();

        builder
            .add_transparent_output(&TransparentAddress::PublicKey([0; 20]), Amount::zero())
            .unwrap();

        // Expect a binding signature error, because our inputs aren't valid, but this shows
        // that a binding signature was attempted
        assert_eq!(
            builder.build(consensus::BranchId::Sapling, &MockTxProver),
            Err(Error::BindingSig)
        );
    }

    #[test]
    fn fails_on_negative_transparent_output() {
        let mut builder = Builder::new(0);
        assert_eq!(
            builder.add_transparent_output(
                &TransparentAddress::PublicKey([0; 20]),
                Amount::from_i64(-1).unwrap(),
            ),
            Err(Error::InvalidAmount)
        );
    }

    #[test]
    fn fails_on_negative_change() {
        let mut rng = OsRng;

        // Just use the master key as the ExtendedSpendingKey for this test
        let extsk = ExtendedSpendingKey::master(&[]);

        // Fails with no inputs or outputs
        // 0.0001 t-ZEC fee
        {
            let builder = Builder::new(0);
            assert_eq!(
                builder.build(consensus::BranchId::Sapling, &MockTxProver),
                Err(Error::ChangeIsNegative(Amount::from_i64(-10000).unwrap()))
            );
        }

        let extfvk = ExtendedFullViewingKey::from(&extsk);
        let ovk = extfvk.fvk.ovk;
        let to = extfvk.default_address().unwrap().1;

        // Fail if there is only a Sapling output
        // 0.0005 z-ZEC out, 0.0001 t-ZEC fee
        {
            let mut builder = Builder::new(0);
            builder
                .add_sapling_output(
                    ovk.clone(),
                    to.clone(),
                    Amount::from_u64(50000).unwrap(),
                    None,
                )
                .unwrap();
            assert_eq!(
                builder.build(consensus::BranchId::Sapling, &MockTxProver),
                Err(Error::ChangeIsNegative(Amount::from_i64(-60000).unwrap()))
            );
        }

        // Fail if there is only a transparent output
        // 0.0005 t-ZEC out, 0.0001 t-ZEC fee
        {
            let mut builder = Builder::new(0);
            builder
                .add_transparent_output(
                    &TransparentAddress::PublicKey([0; 20]),
                    Amount::from_u64(50000).unwrap(),
                )
                .unwrap();
            assert_eq!(
                builder.build(consensus::BranchId::Sapling, &MockTxProver),
                Err(Error::ChangeIsNegative(Amount::from_i64(-60000).unwrap()))
            );
        }

        let note1 = to
            .create_note(59999, Fs::random(&mut rng), &JUBJUB)
            .unwrap();
        let cm1 = Node::new(note1.cm(&JUBJUB).to_repr());
        let mut tree = CommitmentTree::new();
        tree.append(cm1).unwrap();
        let mut witness1 = IncrementalWitness::from_tree(&tree);

        // Fail if there is insufficient input
        // 0.0003 z-ZEC out, 0.0002 t-ZEC out, 0.0001 t-ZEC fee, 0.00059999 z-ZEC in
        {
            let mut builder = Builder::new(0);
            builder
                .add_sapling_spend(
                    extsk.clone(),
                    *to.diversifier(),
                    note1.clone(),
                    witness1.path().unwrap(),
                )
                .unwrap();
            builder
                .add_sapling_output(
                    ovk.clone(),
                    to.clone(),
                    Amount::from_u64(30000).unwrap(),
                    None,
                )
                .unwrap();
            builder
                .add_transparent_output(
                    &TransparentAddress::PublicKey([0; 20]),
                    Amount::from_u64(20000).unwrap(),
                )
                .unwrap();
            assert_eq!(
                builder.build(consensus::BranchId::Sapling, &MockTxProver),
                Err(Error::ChangeIsNegative(Amount::from_i64(-1).unwrap()))
            );
        }

        let note2 = to.create_note(1, Fs::random(&mut rng), &JUBJUB).unwrap();
        let cm2 = Node::new(note2.cm(&JUBJUB).to_repr());
        tree.append(cm2).unwrap();
        witness1.append(cm2).unwrap();
        let witness2 = IncrementalWitness::from_tree(&tree);

        // Succeeds if there is sufficient input
        // 0.0003 z-ZEC out, 0.0002 t-ZEC out, 0.0001 t-ZEC fee, 0.0006 z-ZEC in
        //
        // (Still fails because we are using a MockTxProver which doesn't correctly
        // compute bindingSig.)
        {
            let mut builder = Builder::new(0);
            builder
                .add_sapling_spend(
                    extsk.clone(),
                    *to.diversifier(),
                    note1,
                    witness1.path().unwrap(),
                )
                .unwrap();
            builder
                .add_sapling_spend(extsk, *to.diversifier(), note2, witness2.path().unwrap())
                .unwrap();
            builder
                .add_sapling_output(ovk, to, Amount::from_u64(30000).unwrap(), None)
                .unwrap();
            builder
                .add_transparent_output(
                    &TransparentAddress::PublicKey([0; 20]),
                    Amount::from_u64(20000).unwrap(),
                )
                .unwrap();
            assert_eq!(
                builder.build(consensus::BranchId::Sapling, &MockTxProver),
                Err(Error::BindingSig)
            )
        }
    }
}<|MERGE_RESOLUTION|>--- conflicted
+++ resolved
@@ -8,12 +8,6 @@
 use ff::Field;
 use pairing::bls12_381::{Bls12, Fr};
 use rand::{rngs::OsRng, seq::SliceRandom, CryptoRng, RngCore};
-<<<<<<< HEAD
-use std::error;
-use std::fmt;
-use zip32::ExtendedSpendingKey;
-=======
->>>>>>> 41d9f293
 
 use crate::{
     consensus,
@@ -54,27 +48,6 @@
     SpendProof,
 }
 
-impl fmt::Display for Error {
-    fn fmt(&self, f: &mut fmt::Formatter) -> fmt::Result {
-        match self {
-            Error::AnchorMismatch => {
-                write!(f, "Anchor mismatch (anchors for all spends must be equal)")
-            }
-            Error::BindingSig => write!(f, "Failed to create bindingSig"),
-            Error::ChangeIsNegative(amount) => {
-                write!(f, "Change is negative ({:?} zatoshis)", amount)
-            }
-            Error::InvalidAddress => write!(f, "Invalid address"),
-            Error::InvalidAmount => write!(f, "Invalid amount"),
-            Error::InvalidWitness => write!(f, "Invalid note witness"),
-            Error::NoChangeAddress => write!(f, "No change address specified or discoverable"),
-            Error::SpendProof => write!(f, "Failed to create Sapling spend proof"),
-        }
-    }
-}
-
-impl error::Error for Error {}
-
 struct SpendDescriptionInfo {
     extsk: ExtendedSpendingKey,
     diversifier: Diversifier,
@@ -191,9 +164,6 @@
 struct TransparentInputs;
 
 impl TransparentInputs {
-<<<<<<< HEAD
-    fn input_sum(&self) -> Amount {
-=======
     #[cfg(feature = "transparent-inputs")]
     fn push(
         &mut self,
@@ -226,7 +196,6 @@
     }
 
     fn value_sum(&self) -> Amount {
->>>>>>> 41d9f293
         #[cfg(feature = "transparent-inputs")]
         {
             self.inputs
@@ -240,8 +209,6 @@
             Amount::zero()
         }
     }
-<<<<<<< HEAD
-=======
 
     #[cfg(feature = "transparent-inputs")]
     fn apply_signatures(
@@ -272,7 +239,6 @@
 
     #[cfg(not(feature = "transparent-inputs"))]
     fn apply_signatures(&self, _: &mut TransactionData, _: consensus::BranchId) {}
->>>>>>> 41d9f293
 }
 
 /// Metadata about a transaction created by a [`Builder`].
@@ -321,11 +287,7 @@
     anchor: Option<Fr>,
     spends: Vec<SpendDescriptionInfo>,
     outputs: Vec<SaplingOutput>,
-<<<<<<< HEAD
-    legacy: TransparentInputs,
-=======
     transparent_inputs: TransparentInputs,
->>>>>>> 41d9f293
     change_address: Option<(OutgoingViewingKey, PaymentAddress<Bls12>)>,
 }
 
@@ -365,11 +327,7 @@
             anchor: None,
             spends: vec![],
             outputs: vec![],
-<<<<<<< HEAD
-            legacy: TransparentInputs::default(),
-=======
             transparent_inputs: TransparentInputs::default(),
->>>>>>> 41d9f293
             change_address: None,
         }
     }
@@ -436,33 +394,7 @@
         utxo: OutPoint,
         coin: TxOut,
     ) -> Result<(), Error> {
-<<<<<<< HEAD
-        if coin.value.is_negative() {
-            return Err(Error::InvalidAmount);
-        }
-
-        let pubkey = secp256k1::PublicKey::from_secret_key(&self.legacy.secp, &sk).serialize();
-        match coin.script_pubkey.address() {
-            Some(TransparentAddress::PublicKey(hash)) => {
-                use ripemd160::Ripemd160;
-                use sha2::{Digest, Sha256};
-
-                if &hash[..] != &Ripemd160::digest(&Sha256::digest(&pubkey))[..] {
-                    return Err(Error::InvalidAddress);
-                }
-            }
-            _ => return Err(Error::InvalidAddress),
-        }
-
-        self.mtx.vin.push(TxIn::new(utxo));
-        self.legacy
-            .inputs
-            .push(TransparentInputInfo { sk, pubkey, coin });
-
-        Ok(())
-=======
         self.transparent_inputs.push(&mut self.mtx, sk, utxo, coin)
->>>>>>> 41d9f293
     }
 
     /// Adds a transparent address to send funds to.
@@ -512,11 +444,7 @@
         //
 
         // Valid change
-<<<<<<< HEAD
-        let change = self.mtx.value_balance - self.fee + self.legacy.input_sum()
-=======
         let change = self.mtx.value_balance - self.fee + self.transparent_inputs.value_sum()
->>>>>>> 41d9f293
             - self
                 .mtx
                 .vout
@@ -585,45 +513,6 @@
 
         // Record if we'll need a binding signature
         let binding_sig_needed = !spends.is_empty() || !outputs.is_empty();
-<<<<<<< HEAD
-
-        // Create Sapling SpendDescriptions
-        if spends.len() > 0 {
-            let anchor = self.anchor.expect("anchor was set if spends were added");
-        
-            for (i, (pos, spend)) in spends.iter().enumerate() {
-                let proof_generation_key = spend.extsk.expsk.proof_generation_key(&JUBJUB);
-
-                let mut nullifier = [0u8; 32];
-                nullifier.copy_from_slice(&spend.note.nf(
-                    &proof_generation_key.into_viewing_key(&JUBJUB),
-                    spend.witness.position,
-                    &JUBJUB,
-                ));
-
-                let (zkproof, cv, rk) = prover
-                    .spend_proof(
-                        &mut ctx,
-                        proof_generation_key,
-                        spend.diversifier,
-                        spend.note.r,
-                        spend.alpha,
-                        spend.note.value,
-                        anchor,
-                        spend.witness.clone(),
-                    )
-                    .map_err(|()| Error::SpendProof)?;
-
-                self.mtx.shielded_spends.push(SpendDescription {
-                    cv,
-                    anchor: anchor,
-                    nullifier,
-                    rk,
-                    zkproof,
-                    spend_auth_sig: None,
-                });
-
-=======
 
         // Create Sapling SpendDescriptions
         if !spends.is_empty() {
@@ -661,7 +550,6 @@
                     spend_auth_sig: None,
                 });
 
->>>>>>> 41d9f293
                 // Record the post-randomized spend location
                 tx_metadata.spend_indices[*pos] = i;
             }
@@ -772,33 +660,8 @@
         }
 
         // Transparent signatures
-<<<<<<< HEAD
-        #[cfg(feature = "transparent-inputs")]
-        {
-            for (i, info) in self.legacy.inputs.iter().enumerate() {
-                sighash.copy_from_slice(&signature_hash_data(
-                    &self.mtx,
-                    consensus_branch_id,
-                    SIGHASH_ALL,
-                    Some((i, &info.coin.script_pubkey, info.coin.value)),
-                ));
-
-                let msg = secp256k1::Message::from_slice(&sighash).expect("32 bytes");
-                let sig = self.legacy.secp.sign(&msg, &info.sk);
-
-                // Signature has to have "SIGHASH_ALL" appended to it
-                let mut sig_bytes: Vec<u8> = sig.serialize_der()[..].to_vec();
-                sig_bytes.extend(&[SIGHASH_ALL as u8]);
-
-                // P2PKH scriptSig
-                self.mtx.vin[i].script_sig =
-                    Script::default() << &sig_bytes[..] << &info.pubkey[..];
-            }
-        }
-=======
         self.transparent_inputs
             .apply_signatures(&mut self.mtx, consensus_branch_id);
->>>>>>> 41d9f293
 
         Ok((
             self.mtx.freeze().expect("Transaction should be complete"),
